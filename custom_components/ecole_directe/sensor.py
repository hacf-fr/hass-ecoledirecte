--- conflicted
+++ resolved
@@ -1,387 +1,383 @@
-"""Module providing sensors to Home Assistant."""
-
-import logging
-import operator
-
-from homeassistant.core import HomeAssistant
-from homeassistant.config_entries import ConfigEntry
-from homeassistant.helpers.entity_platform import AddEntitiesCallback
-from homeassistant.helpers.device_registry import DeviceEntryType, DeviceInfo
-from homeassistant.components.sensor import (
-    SensorEntity,
-)
-
-from homeassistant.helpers.update_coordinator import (
-    CoordinatorEntity,
-)
-
-<<<<<<< HEAD
-from .ecole_directe_formatter import format_grade, format_homework, format_lesson
-=======
-from .ecole_directe_formatter import (
-    format_evaluation,
-    format_grade,
-    format_homework,
-    format_absence,
-    format_delay,
-    format_punishment,
-    format_vie_scolaire,
-)
->>>>>>> 67a99450
-from .ecole_directe_helper import EDEleve
-from .coordinator import EDDataUpdateCoordinator
-from .const import DOMAIN
-
-_LOGGER = logging.getLogger(__name__)
-
-
-async def async_setup_entry(
-    hass: HomeAssistant,
-    config_entry: ConfigEntry,
-    async_add_entities: AddEntitiesCallback,
-) -> None:
-    """Set up a bridge from a config entry."""
-
-    coordinator: EDDataUpdateCoordinator = hass.data[DOMAIN][config_entry.entry_id][
-        "coordinator"
-    ]
-
-    sensors = []
-    if (
-        coordinator.data is not None
-        and "session" in coordinator.data
-        and coordinator.data["session"].eleves is not None
-    ):
-        for eleve in coordinator.data["session"].eleves:
-            sensors.append(EDChildSensor(coordinator, eleve))
-            if "CAHIER_DE_TEXTES" in eleve.modules:
-                sensors.append(EDHomeworksSensor(coordinator, eleve))
-            if "NOTES" in eleve.modules:
-                sensors.append(EDGradesSensor(coordinator, eleve))
-                sensors.append(EDEvaluationsSensor(coordinator, eleve))
-            if "VIE_SCOLAIRE" in eleve.modules:
-                sensors.append(EDAbsencesSensor(coordinator, eleve))
-                sensors.append(EDRetardsSensor(coordinator, eleve))
-                sensors.append(EDEncouragementsSensor(coordinator, eleve))
-                sensors.append(EDSanctionsSensor(coordinator, eleve))
-
-        async_add_entities(sensors, False)
-
-
-class EDGenericSensor(CoordinatorEntity, SensorEntity):
-    """Representation of a ED sensor."""
-
-    def __init__(
-        self,
-        coordinator,
-        name: str,
-        eleve: EDEleve = None,
-        state: str = None,
-        device_class: str = None,
-    ) -> None:
-        """Initialize the ED sensor."""
-        super().__init__(coordinator)
-
-        identifiant = self.coordinator.data["session"].identifiant
-
-        if name == "":
-            self._name = eleve.get_fullname_lower()
-        else:
-            self._name = f"{eleve.get_fullname_lower()}_{name}"
-        self._state = state
-        self._child_info = eleve
-        self._attr_unique_id = f"ed_{identifiant}_{self._name}"
-        self._attr_device_info = DeviceInfo(
-            name=identifiant,
-            entry_type=DeviceEntryType.SERVICE,
-            identifiers={(DOMAIN, f"ED - {identifiant}")},
-            manufacturer="Ecole Directe",
-            model=f"ED - {identifiant}",
-        )
-
-        if device_class is not None:
-            self._attr_device_class = device_class
-
-    @property
-    def name(self):
-        """Return the name of the sensor."""
-        return f"{DOMAIN}_{self._name}"
-
-    @property
-    def native_value(self):
-        """Return the state of the sensor."""
-        if self._name not in self.coordinator.data:
-            return "unavailable"
-        elif self._state == "len":
-            return len(self.coordinator.data[self._name])
-        elif self._state is not None:
-            return self._state
-        return self.coordinator.data[self._name]
-
-    @property
-    def extra_state_attributes(self):
-        """Return the state attributes."""
-        return {"updated_at": self.coordinator.last_update_success_time}
-
-    @property
-    def available(self) -> bool:
-        """Return if entity is available."""
-        return (
-            self.coordinator.last_update_success and self._name in self.coordinator.data
-        )
-
-
-class EDChildSensor(EDGenericSensor):
-    """Representation of a ED child sensor."""
-
-    def __init__(self, coordinator: EDDataUpdateCoordinator, eleve: EDEleve) -> None:
-        """Initialize the ED sensor."""
-        super().__init__(coordinator, "", eleve, "len")
-        self._attr_unique_id = f"ed_{eleve.get_fullname_lower()}_{eleve.eleve_id}]"
-        self._account_type = self.coordinator.data["session"]._account_type
-
-    @property
-    def name(self):
-        """Return the name of the sensor."""
-        return f"{DOMAIN}_{self._name}"
-
-    @property
-    def native_value(self):
-        """Return the state of the sensor."""
-        return self._child_info.get_fullname()
-
-    @property
-    def extra_state_attributes(self):
-        """Return the state attributes."""
-        return {
-            "firstname": self._child_info.eleve_firstname,
-            "lastname": self._child_info.eleve_lastname,
-            "full_name": self._child_info.get_fullname(),
-            "class_name": self._child_info.classe_name,
-            "establishment": self._child_info.establishment,
-            "via_parent_account": self._account_type == "1",
-            "updated_at": self.coordinator.last_update_success_time,
-        }
-
-    @property
-    def available(self) -> bool:
-        """Return if entity is available."""
-        return self.coordinator.last_update_success
-
-
-class EDHomeworksSensor(EDGenericSensor):
-    """Representation of a ED sensor."""
-
-    def __init__(self, coordinator: EDDataUpdateCoordinator, eleve: EDEleve) -> None:
-        """Initialize the ED sensor."""
-        super().__init__(
-            coordinator,
-            "homework",
-            eleve,
-            "len",
-        )
-
-    @property
-    def extra_state_attributes(self):
-        """Return the state attributes."""
-        attributes = []
-        todo_counter = 0
-        if f"{self._child_info.get_fullname_lower()}_homework" in self.coordinator.data:
-            homeworks = self.coordinator.data[
-                f"{self._child_info.get_fullname_lower()}_homework"
-            ]
-            for homework in homeworks:
-                if not homework.effectue:
-                    todo_counter += 1
-                    attributes.append(format_homework(homework))
-            if attributes is not None:
-                attributes.sort(key=operator.itemgetter("date"))
-        else:
-            attributes.append(
-                {
-                    "Erreur": f"{self._child_info.get_fullname_lower()}_homework n'existe pas."
-                }
-            )
-
-        return {
-            "updated_at": self.coordinator.last_update_success_time,
-            "homework": attributes,
-            "todo_counter": todo_counter,
-        }
-
-
-class EDGradesSensor(EDGenericSensor):
-    """Representation of a ED sensor."""
-
-    def __init__(self, coordinator: EDDataUpdateCoordinator, eleve: EDEleve) -> None:
-        """Initialize the ED sensor."""
-        super().__init__(coordinator, "grades", eleve, "len")
-
-    @property
-    def extra_state_attributes(self):
-        """Return the state attributes."""
-        attributes = []
-        grades = self.coordinator.data[
-            f"{self._child_info.get_fullname_lower()}_grades"
-        ]
-        for grade in grades:
-            attributes.append(format_grade(grade))
-
-        return {
-            "updated_at": self.coordinator.last_update_success_time,
-            "grades": attributes,
-        }
-
-<<<<<<< HEAD
-class EDLessonsSensor(EDGenericSensor):
-=======
-
-class EDEvaluationsSensor(EDGenericSensor):
-    """Representation of a ED sensor."""
-
-    def __init__(self, coordinator: EDDataUpdateCoordinator, eleve: EDEleve) -> None:
-        """Initialize the ED sensor."""
-        super().__init__(coordinator, "evaluations", eleve, "len")
-
-    @property
-    def extra_state_attributes(self):
-        """Return the state attributes."""
-        attributes = []
-        evaluations = self.coordinator.data[
-            f"{self._child_info.get_fullname_lower()}_evaluations"
-        ]
-        for evaluation in evaluations:
-            attributes.append(format_evaluation(evaluation))
-
-        return {
-            "updated_at": self.coordinator.last_update_success_time,
-            "evaluations": attributes,
-        }
-
-
-class EDAbsencesSensor(EDGenericSensor):
-    """Representation of a ED sensor."""
-
-    def __init__(self, coordinator: EDDataUpdateCoordinator, eleve: EDEleve) -> None:
-        """Initialize the ED sensor."""
-        super().__init__(coordinator, "absences", eleve, "len")
-
-    @property
-    def extra_state_attributes(self):
-        """Return the state attributes."""
-        attributes = []
-        absences = self.coordinator.data[
-            f"{self._child_info.get_fullname_lower()}_absences"
-        ]
-        for absence in absences:
-            attributes.append(format_absence(absence))
-
-        return {
-            "updated_at": self.coordinator.last_update_success_time,
-            "absences": attributes,
-        }
-
-
-class EDRetardsSensor(EDGenericSensor):
-    """Representation of a ED sensor."""
-
-    def __init__(self, coordinator: EDDataUpdateCoordinator, eleve: EDEleve) -> None:
-        """Initialize the ED sensor."""
-        super().__init__(coordinator, "retards", eleve, "len")
-
-    @property
-    def extra_state_attributes(self):
-        """Return the state attributes."""
-        attributes = []
-        retards = self.coordinator.data[
-            f"{self._child_info.get_fullname_lower()}_retards"
-        ]
-        for retard in retards:
-            attributes.append(format_delay(retard))
-
-        return {
-            "updated_at": self.coordinator.last_update_success_time,
-            "delays": attributes,
-        }
-
-
-class EDSanctionsSensor(EDGenericSensor):
->>>>>>> 67a99450
-    """Representation of a ED sensor."""
-
-    def __init__(self, coordinator: EDDataUpdateCoordinator, eleve: EDEleve) -> None:
-        """Initialize the ED sensor."""
-<<<<<<< HEAD
-        super().__init__(coordinator, "lessons", eleve, "len")
-=======
-        super().__init__(coordinator, "sanctions", eleve, "len")
->>>>>>> 67a99450
-
-    @property
-    def extra_state_attributes(self):
-        """Return the state attributes."""
-        attributes = []
-<<<<<<< HEAD
-        lesson_counter = 0
-        if f"{self._child_info.get_fullname_lower()}_lessons" in self.coordinator.data:
-            json = self.coordinator.data[
-                f"{self._child_info.get_fullname_lower()}_lessons"
-            ]
-            for key in json.keys():
-                for lesson_json in key:
-                    lesson = EDLesson(lesson_json)
-                    if not lesson.isAnnule:
-                        lesson_counter += 1
-                        attributes.append(format_lesson(lesson))
-            if attributes is not None:
-                attributes.sort(key=operator.itemgetter("start_date"))
-        else:
-            attributes.append(
-                {
-                    "Erreur": f"{self._child_info.get_fullname_lower()}_lessons n'existe pas."
-                }
-            )
-
-        return {
-            "updated_at": self.coordinator.last_update_success_time,
-            "lessons": attributes,
-            "total_lessons": lesson_counter,
-        }
-
-
-=======
-        sanctions = self.coordinator.data[
-            f"{self._child_info.get_fullname_lower()}_sanctions"
-        ]
-        for sanction in sanctions:
-            attributes.append(format_punishment(sanction))
-
-        return {
-            "updated_at": self.coordinator.last_update_success_time,
-            "sanctions": attributes,
-        }
-
-
-class EDEncouragementsSensor(EDGenericSensor):
-    """Representation of a ED sensor."""
-
-    def __init__(self, coordinator: EDDataUpdateCoordinator, eleve: EDEleve) -> None:
-        """Initialize the ED sensor."""
-        super().__init__(coordinator, "encouragements", eleve, "len")
-
-    @property
-    def extra_state_attributes(self):
-        """Return the state attributes."""
-        attributes = []
-        encouragements = self.coordinator.data[
-            f"{self._child_info.get_fullname_lower()}_encouragements"
-        ]
-        for encouragement in encouragements:
-            attributes.append(format_vie_scolaire(encouragement))
-
-        return {
-            "updated_at": self.coordinator.last_update_success_time,
-            "sanctions": attributes,
-        }
-
->>>>>>> 67a99450
+"""Module providing sensors to Home Assistant."""
+
+import logging
+import operator
+
+from homeassistant.core import HomeAssistant
+from homeassistant.config_entries import ConfigEntry
+from homeassistant.helpers.entity_platform import AddEntitiesCallback
+from homeassistant.helpers.device_registry import DeviceEntryType, DeviceInfo
+from homeassistant.components.sensor import (
+    SensorEntity,
+)
+
+from homeassistant.helpers.update_coordinator import (
+    CoordinatorEntity,
+)
+
+from .ecole_directe_formatter import (
+    format_evaluation,
+    format_grade,
+    format_homework,
+    format_absence,
+    format_delay,
+    format_punishment,
+    format_vie_scolaire,
+    format_lesson,
+)
+
+from .ecole_directe_helper import EDEleve
+from .coordinator import EDDataUpdateCoordinator
+from .const import DOMAIN
+
+_LOGGER = logging.getLogger(__name__)
+
+
+async def async_setup_entry(
+    hass: HomeAssistant,
+    config_entry: ConfigEntry,
+    async_add_entities: AddEntitiesCallback,
+) -> None:
+    """Set up a bridge from a config entry."""
+
+    coordinator: EDDataUpdateCoordinator = hass.data[DOMAIN][config_entry.entry_id][
+        "coordinator"
+    ]
+
+    sensors = []
+    if (
+        coordinator.data is not None
+        and "session" in coordinator.data
+        and coordinator.data["session"].eleves is not None
+    ):
+        for eleve in coordinator.data["session"].eleves:
+            sensors.append(EDChildSensor(coordinator, eleve))
+            if "CAHIER_DE_TEXTES" in eleve.modules:
+                sensors.append(EDHomeworksSensor(coordinator, eleve))
+            if "NOTES" in eleve.modules:
+                sensors.append(EDGradesSensor(coordinator, eleve))
+                sensors.append(EDEvaluationsSensor(coordinator, eleve))
+            if "VIE_SCOLAIRE" in eleve.modules:
+                sensors.append(EDAbsencesSensor(coordinator, eleve))
+                sensors.append(EDRetardsSensor(coordinator, eleve))
+                sensors.append(EDEncouragementsSensor(coordinator, eleve))
+                sensors.append(EDSanctionsSensor(coordinator, eleve))
+
+        async_add_entities(sensors, False)
+
+
+class EDGenericSensor(CoordinatorEntity, SensorEntity):
+    """Representation of a ED sensor."""
+
+    def __init__(
+        self,
+        coordinator,
+        name: str,
+        eleve: EDEleve = None,
+        state: str = None,
+        device_class: str = None,
+    ) -> None:
+        """Initialize the ED sensor."""
+        super().__init__(coordinator)
+
+        identifiant = self.coordinator.data["session"].identifiant
+
+        if name == "":
+            self._name = eleve.get_fullname_lower()
+        else:
+            self._name = f"{eleve.get_fullname_lower()}_{name}"
+        self._state = state
+        self._child_info = eleve
+        self._attr_unique_id = f"ed_{identifiant}_{self._name}"
+        self._attr_device_info = DeviceInfo(
+            name=identifiant,
+            entry_type=DeviceEntryType.SERVICE,
+            identifiers={(DOMAIN, f"ED - {identifiant}")},
+            manufacturer="Ecole Directe",
+            model=f"ED - {identifiant}",
+        )
+
+        if device_class is not None:
+            self._attr_device_class = device_class
+
+    @property
+    def name(self):
+        """Return the name of the sensor."""
+        return f"{DOMAIN}_{self._name}"
+
+    @property
+    def native_value(self):
+        """Return the state of the sensor."""
+        if self._name not in self.coordinator.data:
+            return "unavailable"
+        elif self._state == "len":
+            return len(self.coordinator.data[self._name])
+        elif self._state is not None:
+            return self._state
+        return self.coordinator.data[self._name]
+
+    @property
+    def extra_state_attributes(self):
+        """Return the state attributes."""
+        return {"updated_at": self.coordinator.last_update_success_time}
+
+    @property
+    def available(self) -> bool:
+        """Return if entity is available."""
+        return (
+            self.coordinator.last_update_success and self._name in self.coordinator.data
+        )
+
+
+class EDChildSensor(EDGenericSensor):
+    """Representation of a ED child sensor."""
+
+    def __init__(self, coordinator: EDDataUpdateCoordinator, eleve: EDEleve) -> None:
+        """Initialize the ED sensor."""
+        super().__init__(coordinator, "", eleve, "len")
+        self._attr_unique_id = f"ed_{eleve.get_fullname_lower()}_{eleve.eleve_id}]"
+        self._account_type = self.coordinator.data["session"]._account_type
+
+    @property
+    def name(self):
+        """Return the name of the sensor."""
+        return f"{DOMAIN}_{self._name}"
+
+    @property
+    def native_value(self):
+        """Return the state of the sensor."""
+        return self._child_info.get_fullname()
+
+    @property
+    def extra_state_attributes(self):
+        """Return the state attributes."""
+        return {
+            "firstname": self._child_info.eleve_firstname,
+            "lastname": self._child_info.eleve_lastname,
+            "full_name": self._child_info.get_fullname(),
+            "class_name": self._child_info.classe_name,
+            "establishment": self._child_info.establishment,
+            "via_parent_account": self._account_type == "1",
+            "updated_at": self.coordinator.last_update_success_time,
+        }
+
+    @property
+    def available(self) -> bool:
+        """Return if entity is available."""
+        return self.coordinator.last_update_success
+
+
+class EDHomeworksSensor(EDGenericSensor):
+    """Representation of a ED sensor."""
+
+    def __init__(self, coordinator: EDDataUpdateCoordinator, eleve: EDEleve) -> None:
+        """Initialize the ED sensor."""
+        super().__init__(
+            coordinator,
+            "homework",
+            eleve,
+            "len",
+        )
+
+    @property
+    def extra_state_attributes(self):
+        """Return the state attributes."""
+        attributes = []
+        todo_counter = 0
+        if f"{self._child_info.get_fullname_lower()}_homework" in self.coordinator.data:
+            homeworks = self.coordinator.data[
+                f"{self._child_info.get_fullname_lower()}_homework"
+            ]
+            for homework in homeworks:
+                if not homework.effectue:
+                    todo_counter += 1
+                    attributes.append(format_homework(homework))
+            if attributes is not None:
+                attributes.sort(key=operator.itemgetter("date"))
+        else:
+            attributes.append(
+                {
+                    "Erreur": f"{self._child_info.get_fullname_lower()}_homework n'existe pas."
+                }
+            )
+
+        return {
+            "updated_at": self.coordinator.last_update_success_time,
+            "homework": attributes,
+            "todo_counter": todo_counter,
+        }
+
+
+class EDGradesSensor(EDGenericSensor):
+    """Representation of a ED sensor."""
+
+    def __init__(self, coordinator: EDDataUpdateCoordinator, eleve: EDEleve) -> None:
+        """Initialize the ED sensor."""
+        super().__init__(coordinator, "grades", eleve, "len")
+
+    @property
+    def extra_state_attributes(self):
+        """Return the state attributes."""
+        attributes = []
+        grades = self.coordinator.data[
+            f"{self._child_info.get_fullname_lower()}_grades"
+        ]
+        for grade in grades:
+            attributes.append(format_grade(grade))
+
+        return {
+            "updated_at": self.coordinator.last_update_success_time,
+            "grades": attributes,
+        }
+
+class EDLessonsSensor(EDGenericSensor):
+    """Representation of a ED sensor."""
+
+    def __init__(self, coordinator: EDDataUpdateCoordinator, eleve: EDEleve) -> None:
+        """Initialize the ED sensor."""
+        super().__init__(coordinator, "lessons", eleve, "len")
+
+    @property
+    def extra_state_attributes(self):
+        """Return the state attributes."""
+        attributes = []
+        lesson_counter = 0
+        if f"{self._child_info.get_fullname_lower()}_lessons" in self.coordinator.data:
+            json = self.coordinator.data[
+                f"{self._child_info.get_fullname_lower()}_lessons"
+            ]
+            for key in json.keys():
+                for lesson_json in key:
+                    lesson = EDLesson(lesson_json)
+                    if not lesson.isAnnule:
+                        lesson_counter += 1
+                        attributes.append(format_lesson(lesson))
+            if attributes is not None:
+                attributes.sort(key=operator.itemgetter("start_date"))
+        else:
+            attributes.append(
+                {
+                    "Erreur": f"{self._child_info.get_fullname_lower()}_lessons n'existe pas."
+                }
+            )
+
+        return {
+            "updated_at": self.coordinator.last_update_success_time,
+            "lessons": attributes,
+            "total_lessons": lesson_counter,
+        }
+
+
+class EDEvaluationsSensor(EDGenericSensor):
+    """Representation of a ED sensor."""
+
+    def __init__(self, coordinator: EDDataUpdateCoordinator, eleve: EDEleve) -> None:
+        """Initialize the ED sensor."""
+        super().__init__(coordinator, "evaluations", eleve, "len")
+
+    @property
+    def extra_state_attributes(self):
+        """Return the state attributes."""
+        attributes = []
+        evaluations = self.coordinator.data[
+            f"{self._child_info.get_fullname_lower()}_evaluations"
+        ]
+        for evaluation in evaluations:
+            attributes.append(format_evaluation(evaluation))
+
+        return {
+            "updated_at": self.coordinator.last_update_success_time,
+            "evaluations": attributes,
+        }
+
+
+class EDAbsencesSensor(EDGenericSensor):
+    """Representation of a ED sensor."""
+
+    def __init__(self, coordinator: EDDataUpdateCoordinator, eleve: EDEleve) -> None:
+        """Initialize the ED sensor."""
+        super().__init__(coordinator, "absences", eleve, "len")
+
+    @property
+    def extra_state_attributes(self):
+        """Return the state attributes."""
+        attributes = []
+        absences = self.coordinator.data[
+            f"{self._child_info.get_fullname_lower()}_absences"
+        ]
+        for absence in absences:
+            attributes.append(format_absence(absence))
+
+        return {
+            "updated_at": self.coordinator.last_update_success_time,
+            "absences": attributes,
+        }
+
+
+class EDRetardsSensor(EDGenericSensor):
+    """Representation of a ED sensor."""
+
+    def __init__(self, coordinator: EDDataUpdateCoordinator, eleve: EDEleve) -> None:
+        """Initialize the ED sensor."""
+        super().__init__(coordinator, "retards", eleve, "len")
+
+    @property
+    def extra_state_attributes(self):
+        """Return the state attributes."""
+        attributes = []
+        retards = self.coordinator.data[
+            f"{self._child_info.get_fullname_lower()}_retards"
+        ]
+        for retard in retards:
+            attributes.append(format_delay(retard))
+
+        return {
+            "updated_at": self.coordinator.last_update_success_time,
+            "delays": attributes,
+        }
+
+
+class EDSanctionsSensor(EDGenericSensor):
+    """Representation of a ED sensor."""
+
+    def __init__(self, coordinator: EDDataUpdateCoordinator, eleve: EDEleve) -> None:
+        """Initialize the ED sensor."""
+        super().__init__(coordinator, "sanctions", eleve, "len")
+
+    @property
+    def extra_state_attributes(self):
+        """Return the state attributes."""
+        attributes = []
+        sanctions = self.coordinator.data[
+            f"{self._child_info.get_fullname_lower()}_sanctions"
+        ]
+        for sanction in sanctions:
+            attributes.append(format_punishment(sanction))
+
+        return {
+            "updated_at": self.coordinator.last_update_success_time,
+            "sanctions": attributes,
+        }
+
+
+class EDEncouragementsSensor(EDGenericSensor):
+    """Representation of a ED sensor."""
+
+    def __init__(self, coordinator: EDDataUpdateCoordinator, eleve: EDEleve) -> None:
+        """Initialize the ED sensor."""
+        super().__init__(coordinator, "encouragements", eleve, "len")
+
+    @property
+    def extra_state_attributes(self):
+        """Return the state attributes."""
+        attributes = []
+        encouragements = self.coordinator.data[
+            f"{self._child_info.get_fullname_lower()}_encouragements"
+        ]
+        for encouragement in encouragements:
+            attributes.append(format_vie_scolaire(encouragement))
+
+        return {
+            "updated_at": self.coordinator.last_update_success_time,
+            "sanctions": attributes,
+        }