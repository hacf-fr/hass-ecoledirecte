"""Data update coordinator for the Ecole Directe integration."""

from __future__ import annotations

<<<<<<< HEAD
from datetime import datetime, timedelta
from typing import TYPE_CHECKING, Any

from homeassistant.helpers.update_coordinator import TimestampDataUpdateCoordinator

from .const import (
    AUGUST,
    DEBUG_ON,
    DEFAULT_LUNCH_BREAK_TIME,
    DEFAULT_REFRESH_INTERVAL,
    EVENT_TYPE,
    GRADES_TO_DISPLAY,
    LOGGER,
)
from .ecole_directe_helper import (
    EDEleve,
    get_classe,
    get_ecoledirecte_session,
    get_formulaires,
    get_grades_evaluations,
    get_homeworks,
    get_lessons,
    get_messages,
    get_vie_scolaire,
)

if TYPE_CHECKING:
    from homeassistant.config_entries import ConfigEntry
    from homeassistant.const import Platform
    from homeassistant.core import HomeAssistant
=======
from datetime import datetime, timedelta, tzinfo
from typing import TYPE_CHECKING, Any

import pytz

from homeassistant.helpers.update_coordinator import TimestampDataUpdateCoordinator
from homeassistant.util import dt as dt_util

from .const import (
    AUGUST,
    FAKE_ON,
    DEFAULT_LUNCH_BREAK_TIME,
    DEFAULT_REFRESH_INTERVAL,
    EVENT_TYPE,
    GRADES_TO_DISPLAY,
    LOGGER,
)
from .ecole_directe_helper import (
    EDEleve,
    get_ecoledirecte_session,
)
>>>>>>> 1efa9865

if TYPE_CHECKING:
    from homeassistant.config_entries import ConfigEntry
    from homeassistant.const import Platform
    from homeassistant.core import HomeAssistant


class EDDataUpdateCoordinator(TimestampDataUpdateCoordinator):
    """Data update coordinator for the Ecole Directe integration."""

    config_entry: ConfigEntry
    timezone: tzinfo

    def __init__(self, hass: HomeAssistant, entry: ConfigEntry) -> None:
        """Initialize the coordinator."""
        super().__init__(
            hass=hass,
            logger=LOGGER,
            name=entry.title,
            update_interval=timedelta(
                minutes=entry.options.get("refresh_interval", DEFAULT_REFRESH_INTERVAL)
            ),
        )
        self.config_entry = entry
        self.timezone = dt_util.get_default_time_zone()

    async def _async_update_data(self):
        """Get the latest data from Ecole Directe and updates the state."""
        if FAKE_ON:
            LOGGER.info("DEBUG MODE ON")

        previous_data = None if self.data is None else self.data.copy()

        session = await self.hass.async_add_executor_job(
            get_ecoledirecte_session,
            self.config_entry.data["username"],
            self.config_entry.data["password"],
            self.config_entry.data["qcm_filename"],
            self.hass,
        )

        if session is None:
            LOGGER.error("Unable to init ecole directe client")
            return {}

        self.data = {}
        self.data["session"] = session

<<<<<<< HEAD
        current_year = datetime.now(self.hass.config.time_zone).year
        if datetime.now(self.hass.config.time_zone).month >= AUGUST:
            year_data = f"{current_year!s}-{current_year + 1!s}"
        else:
            year_data = f"{current_year - 1!s}-{current_year!s}"

        # EDT BODY
        today = datetime.now(self.hass.config.time_zone).date()
        tomorrow = datetime.now(self.hass.config.time_zone).date() + timedelta(days=1)

        current_week_begin = datetime.now(
            self.hass.config.time_zone
        ).date() - timedelta(days=datetime.now(self.hass.config.time_zone).weekday())
=======
        current_year = datetime.now(self.timezone).year
        if datetime.now(self.timezone).month >= AUGUST:
            year_data = f"{current_year!s}-{(current_year + 1)!s}"
        else:
            year_data = f"{(current_year - 1)!s}-{current_year!s}"

        # EDT BODY
        today = datetime.now(self.timezone).date()
        tomorrow = datetime.now(self.timezone).date() + timedelta(days=1)

        current_week_begin = datetime.now(self.timezone).date() - timedelta(
            days=datetime.now(self.timezone).weekday()
        )
>>>>>>> 1efa9865

        current_week_plus_21 = current_week_begin + timedelta(days=21)
        current_week_end = current_week_begin + timedelta(days=6)
        next_week_begin = current_week_end + timedelta(days=1)
        next_week_end = next_week_begin + timedelta(days=6)
        after_next_week_begin = next_week_end + timedelta(days=1)

        if session.account_type == "P":  # professor ???
            try:
                for classe in session.data["accounts"][0]["profile"]["classes"]:
                    session.get_classe(
                        classe["id"],
                    )
            except Exception as ex:
                LOGGER.warning("Error getting classes: %s", ex)

        if session.account_type == "1":  # famille
            if "MESSAGERIE" in session.modules:
                try:
                    self.data["messagerie"] = await self.hass.async_add_executor_job(
                        session.get_messages,
                        session.id,
                        None,
                        year_data,
                        self.hass.config.config_dir,
                    )

                except Exception as ex:
                    LOGGER.warning(
                        "Error getting messages for family from ecole directe: %s", ex
                    )

            if FAKE_ON or "EDFORMS" in session.modules:
                try:
                    self.data["formulaires"] = await self.hass.async_add_executor_job(
<<<<<<< HEAD
                        get_formulaires,
                        session.token,
=======
                        session.get_formulaires,
>>>>>>> 1efa9865
                        session.account_type,
                        session.id,
                    )
                    self.compare_data(
                        previous_data,
                        "formulaires",
                        ["created", "titre"],
                        "new_formulaires",
                        None,
                    )
                except Exception as ex:
                    LOGGER.warning(
                        "Error getting formulaires from ecole directe: %s", ex
                    )

        for eleve in session.eleves:
            if FAKE_ON or "CAHIER_DE_TEXTES" in eleve.modules:
                try:
                    homeworks = await self.hass.async_add_executor_job(
                        session.get_homeworks,
                        eleve,
                        self.hass.config.config_dir,
                        self.config_entry.options.get("decode_html", False),
                    )

                    self.data[f"{eleve.get_fullname_lower()}_homework"] = homeworks

                    self.compare_data(
                        previous_data,
                        f"{eleve.get_fullname_lower()}_homework",
                        ["date", "subject", "short_description"],
                        "new_homework",
                        eleve,
                    )

                    self.data[f"{eleve.get_fullname_lower()}_homework_1"] = list(
                        filter(
                            lambda homework: datetime.strptime(
                                homework["date"], "%Y-%m-%d"
                            )
                            .astimezone(self.hass.config.time_zone)
                            .date()
                            >= current_week_begin
                            and datetime.strptime(homework["date"], "%Y-%m-%d")
                            .astimezone(self.hass.config.time_zone)
                            .date()
                            <= current_week_end,
                            homeworks,
                        )
                    )
                    self.data[f"{eleve.get_fullname_lower()}_homework_2"] = list(
                        filter(
                            lambda homework: datetime.strptime(
                                homework["date"], "%Y-%m-%d"
                            )
                            .astimezone(self.hass.config.time_zone)
                            .date()
                            >= next_week_begin
                            and datetime.strptime(homework["date"], "%Y-%m-%d")
                            .astimezone(self.hass.config.time_zone)
                            .date()
                            <= next_week_end,
                            homeworks,
                        )
                    )
                    self.data[f"{eleve.get_fullname_lower()}_homework_3"] = list(
                        filter(
                            lambda homework: datetime.strptime(
                                homework["date"], "%Y-%m-%d"
                            )
                            .astimezone(self.hass.config.time_zone)
                            .date()
                            >= after_next_week_begin,
                            homeworks,
                        )
                    )

                except Exception as ex:
                    LOGGER.warning("Error getting homeworks from ecole directe: %s", ex)
<<<<<<< HEAD
            if DEBUG_ON or "NOTES" in eleve.modules:
=======
            if FAKE_ON or "NOTES" in eleve.modules:
>>>>>>> 1efa9865
                try:
                    grades_evaluations = await self.hass.async_add_executor_job(
                        session.get_grades_evaluations,
                        eleve,
                        year_data,
                        self.hass.config,
                        self.config_entry.options.get(
                            "notes_affichees", GRADES_TO_DISPLAY
                        ),
                    )
                    disciplines = grades_evaluations["disciplines"]
                    self.data[f"{eleve.get_fullname_lower()}_disciplines"] = disciplines
                    for discipline in disciplines:
                        self.data[
                            f"{eleve.get_fullname_lower()}_{discipline['name']}"
                        ] = discipline

                    if grades_evaluations["moyenne_generale"]:
                        self.data[f"{eleve.get_fullname_lower()}_moyenne_generale"] = (
                            grades_evaluations["moyenne_generale"]
                        )

                    self.data[f"{eleve.get_fullname_lower()}_grades"] = (
                        grades_evaluations["grades"]
                    )
                    self.compare_data(
                        previous_data,
                        f"{eleve.get_fullname_lower()}_grades",
                        ["date", "subject", "comment"],
                        "new_grade",
                        eleve,
                    )

                    self.data[f"{eleve.get_fullname_lower()}_evaluations"] = (
                        grades_evaluations["evaluations"]
                    )
                    self.compare_data(
                        previous_data,
                        f"{eleve.get_fullname_lower()}_evaluations",
                        ["date", "subject", "name"],
                        "new_evaluations",
                        eleve,
                    )
                except Exception as ex:
                    LOGGER.warning("Error getting grades from ecole directe: %s", ex)

            if FAKE_ON or "EDT" in eleve.modules:
                try:
                    break_time = self.config_entry.options.get(
                        "lunch_break_time", DEFAULT_LUNCH_BREAK_TIME
                    )
                    lunch_break_time = (
                        datetime.strptime(
                            break_time,
                            "%H:%M",
                        )
                        .astimezone(self.hass.config.time_zone)
                        .time()
                    )

                    lessons = await self.hass.async_add_executor_job(
                        session.get_lessons,
                        eleve,
                        current_week_begin.strftime("%Y-%m-%d"),
                        current_week_plus_21.strftime("%Y-%m-%d"),
                        self.hass.config,
                        lunch_break_time,
                    )
                    self.data[f"{eleve.get_fullname_lower()}_timetable_today"] = list(
                        filter(lambda lesson: lesson["start"].date() == today, lessons)
                    )
                    lessons_tomorrow = list(
                        filter(
                            lambda lesson: lesson["start"].date() == tomorrow, lessons
                        )
                    )
                    self.data[f"{eleve.get_fullname_lower()}_timetable_tomorrow"] = (
                        lessons_tomorrow
                    )
                    self.data[f"{eleve.get_fullname_lower()}_timetable_next_day"] = (
                        get_next_day_lessons(
                            lessons,
                            lessons_tomorrow,
                            tomorrow,
                        )
                    )
                    self.data[f"{eleve.get_fullname_lower()}_timetable_period"] = list(
                        filter(
                            lambda lesson: lesson["start"].date() >= current_week_begin
                            and lesson["start"].date() <= current_week_end,
                            lessons,
                        )
                    )
                    self.data[f"{eleve.get_fullname_lower()}_timetable_period_1"] = (
                        list(
                            filter(
                                lambda lesson: lesson["start"].date() >= next_week_begin
                                and lesson["start"].date() <= next_week_end,
                                lessons,
                            )
                        )
                    )
                    self.data[f"{eleve.get_fullname_lower()}_timetable_period_2"] = (
                        list(
                            filter(
                                lambda lesson: lesson["start"].date()
                                >= after_next_week_begin,
                                lessons,
                            )
                        )
                    )

                except Exception as ex:
                    LOGGER.warning("Error getting Lessons from ecole directe: %s", ex)

            if FAKE_ON or "VIE_SCOLAIRE" in eleve.modules:
                try:
                    vie_scolaire = await self.hass.async_add_executor_job(
                        session.get_vie_scolaire,
                        eleve,
                        self.hass.config.config_dir,
                    )
                    if "absences" in vie_scolaire:
                        self.data[f"{eleve.get_fullname_lower()}_absences"] = (
                            vie_scolaire["absences"]
                        )

                        self.compare_data(
                            previous_data,
                            f"{eleve.get_fullname_lower()}_absences",
                            ["date", "type_element", "display_date"],
                            "new_absence",
                            eleve,
                        )
                    if "retards" in vie_scolaire:
                        self.data[f"{eleve.get_fullname_lower()}_retards"] = (
                            vie_scolaire["retards"]
                        )
                        self.compare_data(
                            previous_data,
                            f"{eleve.get_fullname_lower()}_retards",
                            ["date", "type_element", "display_date"],
                            "new_retard",
                            eleve,
                        )
                    if "sanctions" in vie_scolaire:
                        self.data[f"{eleve.get_fullname_lower()}_sanctions"] = (
                            vie_scolaire["sanctions"]
                        )
                        self.compare_data(
                            previous_data,
                            f"{eleve.get_fullname_lower()}_sanctions",
                            ["date", "type_element", "display_date"],
                            "new_sanction",
                            eleve,
                        )
                    if "encouragements" in vie_scolaire:
                        self.data[f"{eleve.get_fullname_lower()}_encouragements"] = (
                            vie_scolaire["encouragements"]
                        )
                        self.compare_data(
                            previous_data,
                            f"{eleve.get_fullname_lower()}_encouragements",
                            ["date", "type_element", "display_date"],
                            "new_encouragement",
                            eleve,
                        )
                except Exception as ex:
                    LOGGER.warning(
                        "Error getting vie scolaire from ecole directe: %s", ex
                    )
            if FAKE_ON or "MESSAGERIE" in eleve.modules:
                try:
                    self.data[
                        f"{eleve.get_fullname_lower()}_messagerie"
                    ] = await self.hass.async_add_executor_job(
                        session.get_messages,
                        session.id,
                        eleve,
                        year_data,
                        self.hass.config.config_dir,
                    )
                except Exception as ex:
                    LOGGER.warning("Error getting messages from ecole directe: %s", ex)

        return self.data

    def compare_data(
        self,
<<<<<<< HEAD
        previous_data: Any,
        data_key: Any,
        compare_keys: Any,
        event_type: str,
        eleve: EDEleve,
    ) -> None:
=======
        previous_data,
        data_key,
        compare_keys,
        event_type,
        eleve: EDEleve | None,
    ):
>>>>>>> 1efa9865
        """Compare data from previous session."""
        try:
            if (
                previous_data is not None
                and data_key in previous_data
                and data_key in self.data
            ):
                not_found_items = []
                for item in self.data[data_key]:
                    found = False
                    for previous_item in previous_data[data_key]:
                        if {key: previous_item[key] for key in compare_keys} == {
                            key: item[key] for key in compare_keys
                        }:
                            found = True
                            break
                    if found is False:
                        not_found_items.append(item)
                for not_found_item in not_found_items:
                    self.trigger_event(event_type, eleve, not_found_item)
        except Exception as ex:
            LOGGER.warning(
                "Error comparing data: self[%s] previous_data[%s] data_key[%s] ex[%s]",
                self,
                previous_data,
                data_key,
                ex,
            )

<<<<<<< HEAD
    def trigger_event(self, event_type: str, eleve: EDEleve, event_data: Any) -> None:
=======
    def trigger_event(self, event_type, eleve: EDEleve | None, event_data):
>>>>>>> 1efa9865
        """Trigger an event if there is new data."""
        name = "" if eleve is None else eleve.get_fullname()

        event_data = {
            "child_name": name,
            "type": event_type,
            "data": event_data,
        }
        self.hass.bus.fire(EVENT_TYPE, event_data)


<<<<<<< HEAD
def get_next_day_lessons(
    lessons: Any, lessons_next_day: Any, next_day: Any
) -> Any | None:
=======
def get_next_day_lessons(lessons, lessons_next_day, next_day):
>>>>>>> 1efa9865
    """Get next day lessons."""
    if len(lessons) == 0:
        return None
    if lessons[-1]["start"].date() < next_day:
        return None
    if len(lessons_next_day) == 0:
        next_day = next_day + timedelta(days=1)
        lessons_next_day = list(
            filter(
                lambda lesson: lesson["start"].date() == next_day,
                lessons,
            )
        )
        return get_next_day_lessons(lessons, lessons_next_day, next_day)
    return lessons_next_day<|MERGE_RESOLUTION|>--- conflicted
+++ resolved
@@ -2,38 +2,6 @@
 
 from __future__ import annotations
 
-<<<<<<< HEAD
-from datetime import datetime, timedelta
-from typing import TYPE_CHECKING, Any
-
-from homeassistant.helpers.update_coordinator import TimestampDataUpdateCoordinator
-
-from .const import (
-    AUGUST,
-    DEBUG_ON,
-    DEFAULT_LUNCH_BREAK_TIME,
-    DEFAULT_REFRESH_INTERVAL,
-    EVENT_TYPE,
-    GRADES_TO_DISPLAY,
-    LOGGER,
-)
-from .ecole_directe_helper import (
-    EDEleve,
-    get_classe,
-    get_ecoledirecte_session,
-    get_formulaires,
-    get_grades_evaluations,
-    get_homeworks,
-    get_lessons,
-    get_messages,
-    get_vie_scolaire,
-)
-
-if TYPE_CHECKING:
-    from homeassistant.config_entries import ConfigEntry
-    from homeassistant.const import Platform
-    from homeassistant.core import HomeAssistant
-=======
 from datetime import datetime, timedelta, tzinfo
 from typing import TYPE_CHECKING, Any
 
@@ -55,7 +23,6 @@
     EDEleve,
     get_ecoledirecte_session,
 )
->>>>>>> 1efa9865
 
 if TYPE_CHECKING:
     from homeassistant.config_entries import ConfigEntry
@@ -80,7 +47,8 @@
             ),
         )
         self.config_entry = entry
-        self.timezone = dt_util.get_default_time_zone()
+        # self.timezone = dt_util.get_default_time_zone()
+        self.timezone = self.hass.config.time_zone
 
     async def _async_update_data(self):
         """Get the latest data from Ecole Directe and updates the state."""
@@ -104,21 +72,6 @@
         self.data = {}
         self.data["session"] = session
 
-<<<<<<< HEAD
-        current_year = datetime.now(self.hass.config.time_zone).year
-        if datetime.now(self.hass.config.time_zone).month >= AUGUST:
-            year_data = f"{current_year!s}-{current_year + 1!s}"
-        else:
-            year_data = f"{current_year - 1!s}-{current_year!s}"
-
-        # EDT BODY
-        today = datetime.now(self.hass.config.time_zone).date()
-        tomorrow = datetime.now(self.hass.config.time_zone).date() + timedelta(days=1)
-
-        current_week_begin = datetime.now(
-            self.hass.config.time_zone
-        ).date() - timedelta(days=datetime.now(self.hass.config.time_zone).weekday())
-=======
         current_year = datetime.now(self.timezone).year
         if datetime.now(self.timezone).month >= AUGUST:
             year_data = f"{current_year!s}-{(current_year + 1)!s}"
@@ -132,7 +85,6 @@
         current_week_begin = datetime.now(self.timezone).date() - timedelta(
             days=datetime.now(self.timezone).weekday()
         )
->>>>>>> 1efa9865
 
         current_week_plus_21 = current_week_begin + timedelta(days=21)
         current_week_end = current_week_begin + timedelta(days=6)
@@ -168,12 +120,7 @@
             if FAKE_ON or "EDFORMS" in session.modules:
                 try:
                     self.data["formulaires"] = await self.hass.async_add_executor_job(
-<<<<<<< HEAD
-                        get_formulaires,
-                        session.token,
-=======
                         session.get_formulaires,
->>>>>>> 1efa9865
                         session.account_type,
                         session.id,
                     )
@@ -253,11 +200,7 @@
 
                 except Exception as ex:
                     LOGGER.warning("Error getting homeworks from ecole directe: %s", ex)
-<<<<<<< HEAD
-            if DEBUG_ON or "NOTES" in eleve.modules:
-=======
             if FAKE_ON or "NOTES" in eleve.modules:
->>>>>>> 1efa9865
                 try:
                     grades_evaluations = await self.hass.async_add_executor_job(
                         session.get_grades_evaluations,
@@ -447,21 +390,12 @@
 
     def compare_data(
         self,
-<<<<<<< HEAD
         previous_data: Any,
         data_key: Any,
         compare_keys: Any,
         event_type: str,
         eleve: EDEleve,
     ) -> None:
-=======
-        previous_data,
-        data_key,
-        compare_keys,
-        event_type,
-        eleve: EDEleve | None,
-    ):
->>>>>>> 1efa9865
         """Compare data from previous session."""
         try:
             if (
@@ -491,11 +425,7 @@
                 ex,
             )
 
-<<<<<<< HEAD
     def trigger_event(self, event_type: str, eleve: EDEleve, event_data: Any) -> None:
-=======
-    def trigger_event(self, event_type, eleve: EDEleve | None, event_data):
->>>>>>> 1efa9865
         """Trigger an event if there is new data."""
         name = "" if eleve is None else eleve.get_fullname()
 
@@ -507,13 +437,9 @@
         self.hass.bus.fire(EVENT_TYPE, event_data)
 
 
-<<<<<<< HEAD
 def get_next_day_lessons(
     lessons: Any, lessons_next_day: Any, next_day: Any
 ) -> Any | None:
-=======
-def get_next_day_lessons(lessons, lessons_next_day, next_day):
->>>>>>> 1efa9865
     """Get next day lessons."""
     if len(lessons) == 0:
         return None
