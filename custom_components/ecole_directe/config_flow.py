"""Config flow for Ecole Directe integration."""

from __future__ import annotations

import json
<<<<<<< HEAD
from typing import TYPE_CHECKING, Any

=======
from pathlib import Path
from typing import TYPE_CHECKING, Any

import anyio
>>>>>>> 1efa9865
import voluptuous as vol

from homeassistant import config_entries
from homeassistant.core import callback
from homeassistant.exceptions import HomeAssistantError

from .const import (
    DEFAULT_ALLOW_NOTIFICATION,
    DEFAULT_LUNCH_BREAK_TIME,
    DEFAULT_REFRESH_INTERVAL,
    DOMAIN,
    FILENAME_QCM,
    GRADES_TO_DISPLAY,
    LOGGER,
)
from .ecole_directe_helper import (
    check_ecoledirecte_session,
<<<<<<< HEAD
)

if TYPE_CHECKING:
    from homeassistant.data_entry_flow import FlowResult

STEP_USER_DATA_SCHEMA_UP = vol.Schema(
    {
        vol.Required("username"): str,
        vol.Required("password"): str,
        vol.Optional("qcm_filename", default=FILENAME_QCM): str,
        vol.Optional(
            "allow_notification",
            default=DEFAULT_ALLOW_NOTIFICATION,
        ): bool,
    }
=======
>>>>>>> 1efa9865
)

if TYPE_CHECKING:
    from homeassistant.config_entries import ConfigFlowResult

STEP_USER_DATA_SCHEMA_UP = vol.Schema({
    vol.Required("username"): str,
    vol.Required("password"): str,
    vol.Optional("qcm_filename", default=FILENAME_QCM): str,
    vol.Optional(
        "allow_notification",
        default=DEFAULT_ALLOW_NOTIFICATION,
    ): bool,
})


@config_entries.HANDLERS.register(DOMAIN)
class ConfigFlow(config_entries.ConfigFlow, domain=DOMAIN):
    """Handle a config flow for Ecole Directe."""

    VERSION = 1
    ecole_directe_session = None

    def __init__(self) -> None:
        """Initialize the config flow."""
        self._user_inputs: dict = {}

    async def async_step_user(self, user_input: dict | None = None) -> ConfigFlowResult:
        """Handle a flow initialized by the user."""
        LOGGER.debug("ED - Setup process initiated by user.")
        errors: dict[str, str] = {}

        if user_input is not None:
            try:
                self._user_inputs.update(user_input)
                path = (
                    self.hass.config.config_dir
                    + "/"
                    + self._user_inputs["qcm_filename"]
                )
<<<<<<< HEAD
                from pathlib import Path

                if not Path(path).is_file():
                    with Path.open(
                        path,
                        "w",
                        encoding="utf-8",
=======
                if not Path(path).is_file():
                    async with await anyio.open_file(
                        file=path, mode="w", encoding="utf-8"
>>>>>>> 1efa9865
                    ) as f:
                        json.dump({}, f, ensure_ascii=False, indent=4)

                await self.async_set_unique_id(self._user_inputs["username"])
                self._abort_if_unique_id_configured()

                await self.hass.async_add_executor_job(
                    check_ecoledirecte_session,
                    self._user_inputs["username"],
                    self._user_inputs["password"],
                    self.hass.config,
                    self.hass,
                )

<<<<<<< HEAD
=======
                if not session:
                    raise InvalidAuthError

>>>>>>> 1efa9865
                return self.async_create_entry(
                    title=self._user_inputs["username"], data=self._user_inputs
                )
            except InvalidAuthError:
                errors["base"] = "invalid_auth"

        return self.async_show_form(
            step_id="user", data_schema=STEP_USER_DATA_SCHEMA_UP, errors=errors
        )

    @staticmethod
    @callback
    def async_get_options_flow(
        config_entry: config_entries.ConfigEntry,
    ) -> config_entries.OptionsFlow:
        """Create the options flow."""
        return OptionsFlowHandler(config_entry)


<<<<<<< HEAD
=======
class CannotConnectError(HomeAssistantError):
    """Error to indicate we cannot connect."""


>>>>>>> 1efa9865
class InvalidAuthError(HomeAssistantError):
    """Error to indicate there is invalid auth."""


class OptionsFlowHandler(config_entries.OptionsFlow):
    """Configuration of integration options."""

    def __init__(self, config_entry: config_entries.ConfigEntry) -> None:
        """Initialize options flow."""
        self.config_entry = config_entry

    async def async_step_init(
        self, user_input: dict[str, Any] | None = None
    ) -> ConfigFlowResult:
        """Manage the options."""
        if user_input is not None:
            return self.async_create_entry(title="", data=user_input)

        return self.async_show_form(
            step_id="init",
<<<<<<< HEAD
            data_schema=vol.Schema(
                {
                    vol.Optional(
                        "refresh_interval",
                        default=self.config_entry.options.get(
                            "refresh_interval", DEFAULT_REFRESH_INTERVAL
                        ),
                    ): int,
                    vol.Optional(
                        "lunch_break_time",
                        default=self.config_entry.options.get(
                            "lunch_break_time", DEFAULT_LUNCH_BREAK_TIME
                        ),
                    ): str,
                    vol.Optional(
                        "decode_html",
                        default=self.config_entry.options.get("decode_html", False),
                    ): bool,
                    vol.Optional(
                        "notes_affichees",
                        default=self.config_entry.options.get(
                            "notes_affichees", GRADES_TO_DISPLAY
                        ),
                    ): int,
                }
            ),
=======
            data_schema=vol.Schema({
                vol.Optional(
                    "refresh_interval",
                    default=self.config_entry.options.get(
                        "refresh_interval", DEFAULT_REFRESH_INTERVAL
                    ),
                ): int,
                vol.Optional(
                    "lunch_break_time",
                    default=self.config_entry.options.get(
                        "lunch_break_time", DEFAULT_LUNCH_BREAK_TIME
                    ),
                ): str,
                vol.Optional(
                    "decode_html",
                    default=self.config_entry.options.get("decode_html", False),
                ): bool,
                vol.Optional(
                    "notes_affichees",
                    default=self.config_entry.options.get(
                        "notes_affichees", GRADES_TO_DISPLAY
                    ),
                ): int,
            }),
>>>>>>> 1efa9865
        )<|MERGE_RESOLUTION|>--- conflicted
+++ resolved
@@ -3,15 +3,10 @@
 from __future__ import annotations
 
 import json
-<<<<<<< HEAD
-from typing import TYPE_CHECKING, Any
-
-=======
 from pathlib import Path
 from typing import TYPE_CHECKING, Any
 
 import anyio
->>>>>>> 1efa9865
 import voluptuous as vol
 
 from homeassistant import config_entries
@@ -29,25 +24,10 @@
 )
 from .ecole_directe_helper import (
     check_ecoledirecte_session,
-<<<<<<< HEAD
 )
 
 if TYPE_CHECKING:
     from homeassistant.data_entry_flow import FlowResult
-
-STEP_USER_DATA_SCHEMA_UP = vol.Schema(
-    {
-        vol.Required("username"): str,
-        vol.Required("password"): str,
-        vol.Optional("qcm_filename", default=FILENAME_QCM): str,
-        vol.Optional(
-            "allow_notification",
-            default=DEFAULT_ALLOW_NOTIFICATION,
-        ): bool,
-    }
-=======
->>>>>>> 1efa9865
-)
 
 if TYPE_CHECKING:
     from homeassistant.config_entries import ConfigFlowResult
@@ -87,19 +67,9 @@
                     + "/"
                     + self._user_inputs["qcm_filename"]
                 )
-<<<<<<< HEAD
-                from pathlib import Path
-
-                if not Path(path).is_file():
-                    with Path.open(
-                        path,
-                        "w",
-                        encoding="utf-8",
-=======
                 if not Path(path).is_file():
                     async with await anyio.open_file(
                         file=path, mode="w", encoding="utf-8"
->>>>>>> 1efa9865
                     ) as f:
                         json.dump({}, f, ensure_ascii=False, indent=4)
 
@@ -114,12 +84,8 @@
                     self.hass,
                 )
 
-<<<<<<< HEAD
-=======
                 if not session:
                     raise InvalidAuthError
-
->>>>>>> 1efa9865
                 return self.async_create_entry(
                     title=self._user_inputs["username"], data=self._user_inputs
                 )
@@ -139,13 +105,9 @@
         return OptionsFlowHandler(config_entry)
 
 
-<<<<<<< HEAD
-=======
 class CannotConnectError(HomeAssistantError):
     """Error to indicate we cannot connect."""
 
-
->>>>>>> 1efa9865
 class InvalidAuthError(HomeAssistantError):
     """Error to indicate there is invalid auth."""
 
@@ -166,34 +128,7 @@
 
         return self.async_show_form(
             step_id="init",
-<<<<<<< HEAD
-            data_schema=vol.Schema(
-                {
-                    vol.Optional(
-                        "refresh_interval",
-                        default=self.config_entry.options.get(
-                            "refresh_interval", DEFAULT_REFRESH_INTERVAL
-                        ),
-                    ): int,
-                    vol.Optional(
-                        "lunch_break_time",
-                        default=self.config_entry.options.get(
-                            "lunch_break_time", DEFAULT_LUNCH_BREAK_TIME
-                        ),
-                    ): str,
-                    vol.Optional(
-                        "decode_html",
-                        default=self.config_entry.options.get("decode_html", False),
-                    ): bool,
-                    vol.Optional(
-                        "notes_affichees",
-                        default=self.config_entry.options.get(
-                            "notes_affichees", GRADES_TO_DISPLAY
-                        ),
-                    ): int,
-                }
-            ),
-=======
+
             data_schema=vol.Schema({
                 vol.Optional(
                     "refresh_interval",
@@ -218,5 +153,4 @@
                     ),
                 ): int,
             }),
->>>>>>> 1efa9865
         )