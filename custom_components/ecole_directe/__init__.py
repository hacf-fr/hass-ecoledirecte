--- conflicted
+++ resolved
@@ -7,16 +7,12 @@
 
 from homeassistant.exceptions import ConfigEntryNotReady
 
-<<<<<<< HEAD
 from .const import (
     DEFAULT_REFRESH_INTERVAL,
     DOMAIN,
     LOGGER,
     PLATFORMS,
 )
-=======
-from .const import DEFAULT_REFRESH_INTERVAL, DOMAIN, LOGGER, PLATFORMS
->>>>>>> 1efa9865
 from .coordinator import EDDataUpdateCoordinator
 
 if TYPE_CHECKING:
@@ -55,11 +51,7 @@
     return unload_ok
 
 
-<<<<<<< HEAD
-async def update_listener(hass: HomeAssistant, entry: ConfigEntry) -> bool:
-=======
 async def update_listener(hass: HomeAssistant, entry: ConfigEntry) -> None:
->>>>>>> 1efa9865
     """Handle options update."""
     hass.data[DOMAIN][entry.entry_id]["coordinator"].update_interval = timedelta(
         minutes=entry.options.get("refresh_interval", DEFAULT_REFRESH_INTERVAL)
